"""Let's Encrypt CLI."""
# TODO: Sanity check all input.  Be sure to avoid shell code etc...
import argparse
import atexit
import logging
import os
import sys

import configargparse
import zope.component
import zope.interface.exceptions
import zope.interface.verify

import letsencrypt

from letsencrypt import account
from letsencrypt import configuration
from letsencrypt import constants
from letsencrypt import client
from letsencrypt import errors
from letsencrypt import interfaces
from letsencrypt import le_util
from letsencrypt import log
from letsencrypt import reporter

from letsencrypt.display import util as display_util
from letsencrypt.display import ops as display_ops

from letsencrypt.plugins import disco as plugins_disco


def _account_init(args, config):
    le_util.make_or_verify_dir(
        config.config_dir, constants.CONFIG_DIRS_MODE, os.geteuid())

    # Prepare for init of Client
    if args.email is None:
        return client.determine_account(config)
    else:
        try:
            # The way to get the default would be args.email = ""
            # First try existing account
            return account.Account.from_existing_account(config, args.email)
        except errors.LetsEncryptClientError:
            try:
                # Try to make an account based on the email address
                return account.Account.from_email(config, args.email)
            except errors.LetsEncryptClientError:
                return None


def _common_run(args, config, acc, authenticator, installer):
    if args.domains is None:
        doms = display_ops.choose_names(installer)
    else:
        doms = args.domains

    if not doms:
        sys.exit("Please specify --domains, or --installer that will "
                 "help in domain names autodiscovery")

    acme = client.Client(config, acc, authenticator, installer)

    # Validate the key and csr
    client.validate_key_csr(acc.key)

    if authenticator is not None:
        if acc.regr is None:
            try:
                acme.register()
            except errors.LetsEncryptClientError:
                sys.exit("Unable to register an account with ACME server")

    return acme, doms


def run(args, config, plugins):
    """Obtain a certificate and install."""
    acc = _account_init(args, config)
    if acc is None:
        return None

    if args.configurator is not None and (args.installer is not None or
                                          args.authenticator is not None):
        return ("Either --configurator or --authenticator/--installer"
                "pair, but not both, is allowed")

    if args.authenticator is not None or args.installer is not None:
        installer = display_ops.pick_installer(
            config, args.installer, plugins)
        authenticator = display_ops.pick_authenticator(
            config, args.authenticator, plugins)
    else:
        # TODO: this assume that user doesn't want to pick authenticator
        #       and installer separately...
        authenticator = installer = display_ops.pick_configurator(
            config, args.configurator, plugins)

    if installer is None or authenticator is None:
        return "Configurator could not be determined"

    acme, doms = _common_run(args, config, acc, authenticator, installer)
    # TODO: Handle errors from _common_run?
    lineage = acme.obtain_and_enroll_certificate(doms, authenticator,
                                                 installer, plugins)
    if not lineage:
        return "Certificate could not be obtained"
    acme.deploy_certificate(doms, lineage.privkey, lineage.cert, lineage.chain)
    acme.enhance_config(doms, args.redirect)


def auth(args, config, plugins):
    """Obtain a certificate (no install)."""
    # XXX: Update for renewer / RenewableCert
    acc = _account_init(args, config)
    if acc is None:
        return None

    authenticator = display_ops.pick_authenticator(
        config, args.authenticator, plugins)
    if authenticator is None:
        return "Authenticator could not be determined"

    if args.installer is not None:
        installer = display_ops.pick_installer(config, args.installer, plugins)
    else:
        installer = None

    # TODO: Handle errors from _common_run?
    acme, doms = _common_run(
        args, config, acc, authenticator=authenticator, installer=installer)
    if not acme.obtain_and_enroll_certificate(doms, authenticator, installer,
                                              plugins):
        return "Certificate could not be obtained"


def install(args, config, plugins):
    """Install cert in server software (no auth)."""
    # XXX: Update for renewer/RenewableCert
    acc = _account_init(args, config)
    if acc is None:
        return None

    installer = display_ops.pick_installer(config, args.installer, plugins)
    if installer is None:
        return "Installer could not be determined"
    acme, doms = _common_run(
        args, config, acc, authenticator=None, installer=installer)
    assert args.cert_path is not None
    acme.deploy_certificate(doms, acc.key.file, args.cert_path, args.chain_path)
    acme.enhance_config(doms, args.redirect)


def revoke(args, unused_config, unused_plugins):
    """Revoke."""
    if args.rev_cert is None and args.rev_key is None:
        return "At least one of --certificate or --key is required"

    # This depends on the renewal config and cannot be completed yet.
    zope.component.getUtility(interfaces.IDisplay).notification(
        "Revocation is not available with the new Boulder server yet.")
    #client.revoke(args.installer, config, plugins, args.no_confirm,
    #              args.rev_cert, args.rev_key)


def rollback(args, config, plugins):
    """Rollback."""
    client.rollback(args.installer, args.checkpoints, config, plugins)


def config_changes(unused_args, config, unused_plugins):
    """View config changes.

    View checkpoints and associated configuration changes.

    """
    client.view_config_changes(config)


def plugins_cmd(args, config, plugins):  # TODO: Use IDiplay rathern than print
    """List plugins."""
    logging.debug("Expected interfaces: %s", args.ifaces)

    ifaces = [] if args.ifaces is None else args.ifaces
    filtered = plugins.ifaces(ifaces)
    logging.debug("Filtered plugins: %r", filtered)

    if not args.init and not args.prepare:
        print str(filtered)
        return

    filtered.init(config)
    verified = filtered.verify(ifaces)
    logging.debug("Verified plugins: %r", verified)

    if not args.prepare:
        print str(verified)
        return

    verified.prepare()
    available = verified.available()
    logging.debug("Prepared plugins: %s", available)
    print str(available)


def read_file(filename):
    """Returns the given file's contents with universal new line support.

    :param str filename: Filename

    :returns: A tuple of filename and its contents
    :rtype: tuple

    :raises argparse.ArgumentTypeError: File does not exist or is not readable.

    """
    try:
        return filename, open(filename, "rU").read()
    except IOError as exc:
        raise argparse.ArgumentTypeError(exc.strerror)


def flag_default(name):
    """Default value for CLI flag."""
    return constants.CLI_DEFAULTS[name]

def config_help(name, hidden=False):
    """Help message for `.IConfig` attribute."""
    if hidden:
        return argparse.SUPPRESS
    else:
        return interfaces.IConfig[name].__doc__

class SilentParser(object):
    """An a mini parser wrapper that doesn't print help for its
    arguments... this one is just needed to the use of callbacks to define
    arguments within plugins"""
    def __init__(self, parser):
        self.parser = parser
    def add_argument(self, *args, **kwargs):
        """Wrap, but silence help"""
        kwargs["help"] = argparse.SUPPRESS
        self.parser.add_argument(*args, **kwargs)

HELP_TOPICS = ["all", "security", "paths", "automation", "testing"]
class HelpfulArgumentParser(object):
    """This class wraps argparse, adding the ability to make --help less
    verbose, and request help on specific subcategories at a time, eg
    'letsencrypt --help security' for security options."""

    def __init__(self, args, plugins):
        self.args = args
        plugin_names = [name for name, _p in plugins.iteritems()]
        self.help_topics = HELP_TOPICS + plugin_names
        self.parser = configargparse.ArgParser(
            description=__doc__,
            formatter_class=argparse.ArgumentDefaultsHelpFormatter,
            args_for_setting_config_path=["-c", "--config"],
            default_config_files=flag_default("config_files"))
        self.silent_parser = SilentParser(self.parser)

        h1 = self.prescan_for_flag("-h", self.help_topics)
        h2 = self.prescan_for_flag("--help", self.help_topics)
        assert max(True, "a") == "a", "Gravity changed direction"
        help_arg = max(h1, h2)
        self.visible_topics = self.determine_help_topics(help_arg)
        #print self.visible_topics
        self.groups = {}  # elements are added by .add_group()
        self.add_plugin_args(plugins)

    def prescan_for_flag(self, flag, possible_arguments):
        """check for a flag, which accepts a fixed set of possible arguments, in
        the command line; we will use this information to configure argparse's
        help correctly.  Return the flag's argument, if it has one that matches
        the sequence @possible_arguments; otherwise return whether the flag is
        present"""
        if flag not in self.args:
            return False
        pos = self.args.index(flag)
        try:
            nxt = self.args[pos + 1]
            if nxt in possible_arguments:
                return nxt
        except IndexError:
            pass
        return True

    def add(self, topic, *args, **kwargs):
        """Add a new command line argument. @topic is required, to indicate
        which part of the help will document it, but can be None for `always
        documented'."""

        if topic and self.visible_topics[topic]:
            group = self.groups[topic]
            group.add_argument(*args, **kwargs)
        else:
            kwargs["help"] = argparse.SUPPRESS
            self.parser.add_argument(*args, **kwargs)

    def add_group(self, topic, **kwargs):
        """This has to be called once for every topic; but we leave those calls
        next to the argument definitions for clarity. Return something
        arguments can be added to if necessary, either the parser or an argument
        group."""
        if self.visible_topics[topic]:
            #print "Adding visible group " + topic
            group = self.parser.add_argument_group(topic, **kwargs)
            self.groups[topic] = group
            return group
        else:
            #print "Invisible group " + topic
            return self.silent_parser

    def add_plugin_args(self, plugins):
        """Let each of the plugins add its own command line arguments, which
        may or may not be displayed as help topics."""
        # TODO: plugin_parser should be called for every detected plugin
        for name, plugin_ep in plugins.iteritems():
            parser_or_group = self.add_group(name, description=plugin_ep.description)
            #print parser_or_group
            plugin_ep.plugin_cls.inject_parser_options(parser_or_group, name)

    def determine_help_topics(self, chosen_topic):
        """The user may have requested help on a topic, return a dict of which
        topics to dislpay. @chosen_topic has prescan_for_flag's return type"""

        # topics maps each topic to whether it should be documented by
        # argparse on the command line
        if chosen_topic == "all":
            return dict([(t, True) for t in self.help_topics])
        elif not chosen_topic:
            return dict([(t, False) for t in self.help_topics])
        else:
            return dict([(t, t == chosen_topic) for t in self.help_topics])


def create_parser(plugins, args):
    """Create parser."""
    helpful = HelpfulArgumentParser(args, plugins)

    helpful.add(
        None, "-v", "--verbose", dest="verbose_count", action="count",
        default=flag_default("verbose_count"), help="This flag can be used "
        "multiple times to incrementally increase the verbosity of output, "
        "e.g. -vvv.")
    # --help is automatically provided by argparse

    helpful.add_group("automation",
        description="Arguments for automating execution & other tweaks")
    helpful.add(
        "automation", "--version", action="version",
        version="%(prog)s {0}".format(letsencrypt.__version__),
        help="show program's version number and exit")
    helpful.add(
        "automation", "--no-confirm", dest="no_confirm", action="store_true",
        help="Turn off confirmation screens, currently used for --revoke")
    helpful.add(
        "automation", "--agree-eula", "-e", dest="tos", action="store_true",
        help="Agree to the Let's Encrypt Subscriber Agreement")
    helpful.add(
        None, "-t", "--text", dest="text_mode", action="store_true",
        help="Use the text output instead of the curses UI.")

<<<<<<< HEAD
    helpful.add_group(
=======
    add("--no-simple-http-tls", action="store_true",
        help=config_help("no_simple_http_tls"))

    testing_group = parser.add_argument_group(
>>>>>>> 41defbe5
        "testing", description="The following flags are meant for "
        "testing purposes only! Do NOT change them, unless you "
        "really know what you're doing!")
    helpful.add(
        "testing", "--no-verify-ssl", action="store_true",
        help=config_help("no_verify_ssl"),
        default=flag_default("no_verify_ssl"))
    # TODO: apache and nginx plugins do NOT respect it
    helpful.add(
        "testing", "--dvsni-port", type=int, default=flag_default("dvsni_port"),
        help=config_help("dvsni_port"))

    subparsers = helpful.parser.add_subparsers(metavar="SUBCOMMAND")
    def add_subparser(name, func):  # pylint: disable=missing-docstring
        subparser = subparsers.add_parser(
            name, help=func.__doc__.splitlines()[0], description=func.__doc__)
        subparser.set_defaults(func=func)
        return subparser

    add_subparser("run", run)
    add_subparser("auth", auth)
    add_subparser("install", install)
    parser_revoke = add_subparser("revoke", revoke)
    parser_rollback = add_subparser("rollback", rollback)
    add_subparser("config_changes", config_changes)

    parser_plugins = add_subparser("plugins", plugins_cmd)
    parser_plugins.add_argument("--init", action="store_true")
    parser_plugins.add_argument("--prepare", action="store_true")
    parser_plugins.add_argument(
        "--authenticators", action="append_const", dest="ifaces",
        const=interfaces.IAuthenticator)
    parser_plugins.add_argument(
        "--installers", action="append_const", dest="ifaces",
        const=interfaces.IInstaller)

    helpful.add(None, "--configurator")
    helpful.add(None, "-a", "--authenticator")
    helpful.add(None, "-i", "--installer")

    # positional arg shadows --domains, instead of appending, and
    # --domains is useful, because it can be stored in config
    #for subparser in parser_run, parser_auth, parser_install:
    #    subparser.add_argument("domains", nargs="*", metavar="domain")

    helpful.add(None, "-d", "--domains", metavar="DOMAIN", action="append")
    helpful.add(None, "-k", "--accountkey", type=read_file,
        help="Path to the account key file")
    helpful.add(None, "-m", "--email", help=config_help("email"))

    helpful.add_group(
        "security", description="Security parameters & server settings")
    helpful.add("security", "-B", "--rsa-key-size", type=int, metavar="N",
        default=flag_default("rsa_key_size"),
        help=config_help("rsa_key_size"))
    # TODO: resolve - assumes binary logic while client.py assumes ternary.
    helpful.add("security", "-r", "--redirect", action="store_true",
        help="Automatically redirect all HTTP traffic to HTTPS for the newly "
             "authenticated vhost.")

    parser_revoke.add_argument(
        "--certificate", dest="rev_cert", type=read_file, metavar="CERT_PATH",
        help="Revoke a specific certificate.")
    parser_revoke.add_argument(
        "--key", dest="rev_key", type=read_file, metavar="KEY_PATH",
        help="Revoke all certs generated by the provided authorized key.")

    parser_rollback.add_argument(
        "--checkpoints", type=int, metavar="N",
        default=flag_default("rollback_checkpoints"),
        help="Revert configuration N number of checkpoints.")

    _paths_parser(helpful)


    return helpful.parser


def _paths_parser(helpful):
    add = helpful.add
    helpful.add_group("paths", description="Arguments changing execution paths & servers")
    add("paths", "--config-dir", default=flag_default("config_dir"),
        help=config_help("config_dir"))
    add("paths", "--work-dir", default=flag_default("work_dir"),
        help=config_help("work_dir"))
    add("paths", "--backup-dir", default=flag_default("backup_dir"),
        help=config_help("backup_dir"))
    add("paths", "--key-dir", default=flag_default("key_dir"),
        help=config_help("key_dir"))
    add("paths", "--cert-dir", default=flag_default("certs_dir"),
        help=config_help("cert_dir"))
    add("paths", "--le-vhost-ext", default="-le-ssl.conf",
        help=config_help("le_vhost_ext"))
    add("paths", "--cert-path", default=flag_default("cert_path"),
        help=config_help("cert_path"))
    add("paths", "--chain-path", default=flag_default("chain_path"),
        help=config_help("chain_path"))
    add("paths", "--renewer-config-file", default=flag_default("renewer_config_file"),
        help=config_help("renewer_config_file"))
    add("paths", "-s", "--server", default=flag_default("server"),
        help=config_help("server"))

def main(args=sys.argv[1:]):
    """Command line argument parsing and main script execution."""
    # note: arg parser internally handles --help (and exits afterwards)
    plugins = plugins_disco.PluginsRegistry.find_all()
    args = create_parser(plugins, args).parse_args(args)
    config = configuration.NamespaceConfig(args)

    # Displayer
    if args.text_mode:
        displayer = display_util.FileDisplay(sys.stdout)
    else:
        displayer = display_util.NcursesDisplay()
    zope.component.provideUtility(displayer)

    # Reporter
    report = reporter.Reporter()
    zope.component.provideUtility(report)
    atexit.register(report.atexit_print_messages)

    # Logging
    level = -args.verbose_count * 10
    logger = logging.getLogger()
    logger.setLevel(level)
    logging.debug("Logging level set at %d", level)
    if not args.text_mode:
        logger.addHandler(log.DialogHandler())

    logging.debug("Discovered plugins: %r", plugins)

    if not os.geteuid() == 0:
        logging.warning(
            "Root (sudo) is required to run most of letsencrypt functionality.")
        # check must be done after arg parsing as --help should work
        # w/o root; on the other hand, e.g. "letsencrypt run
        # --authenticator dns" or "letsencrypt plugins" does not
        # require root as well
        #return (
        #    "{0}Root is required to run letsencrypt.  Please use sudo.{0}"
        #    .format(os.linesep))

    return args.func(args, config, plugins)


if __name__ == "__main__":
    sys.exit(main())  # pragma: no cover<|MERGE_RESOLUTION|>--- conflicted
+++ resolved
@@ -361,14 +361,8 @@
         None, "-t", "--text", dest="text_mode", action="store_true",
         help="Use the text output instead of the curses UI.")
 
-<<<<<<< HEAD
-    helpful.add_group(
-=======
-    add("--no-simple-http-tls", action="store_true",
-        help=config_help("no_simple_http_tls"))
 
     testing_group = parser.add_argument_group(
->>>>>>> 41defbe5
         "testing", description="The following flags are meant for "
         "testing purposes only! Do NOT change them, unless you "
         "really know what you're doing!")
@@ -380,6 +374,9 @@
     helpful.add(
         "testing", "--dvsni-port", type=int, default=flag_default("dvsni_port"),
         help=config_help("dvsni_port"))
+
+    helpful.add("testing", "--no-simple-http-tls", action="store_true",
+        help=config_help("no_simple_http_tls"))
 
     subparsers = helpful.parser.add_subparsers(metavar="SUBCOMMAND")
     def add_subparser(name, func):  # pylint: disable=missing-docstring
