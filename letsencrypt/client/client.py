--- conflicted
+++ resolved
@@ -131,11 +131,7 @@
 
         # TODO: Handle this exception/problem
         if not crypto_util.csr_matches_names(self.csr, self.names):
-<<<<<<< HEAD
             raise errors.LetsEncryptClientError(
-=======
-            raise errrors.LetsEncryptClientError(
->>>>>>> 27f0ba26
                 "CSR subject does not contain one of the specified names")
 
         # Perform Challenges
