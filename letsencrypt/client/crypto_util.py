--- conflicted
+++ resolved
@@ -144,12 +144,7 @@
     return csr_obj.get_pubkey().get_rsa().pub() == privkey_obj.pub()
 
 
-<<<<<<< HEAD
-def make_key(bits=CONFIG.RSA_KEY_SIZE):
-=======
-# based on M2Crypto unit test written by Toby Allsopp
 def make_key(bits):
->>>>>>> 5fa42b20
     """Generate PEM encoded RSA key.
 
     :param int bits: Number of bits, at least 1024.
